name:                duffer
version:             0.1.0.0
synopsis:            Initial project template from stack
description:         Please see README.md
homepage:            http://github.com/vaibhavsagar/duffer#readme
license:             BSD3
license-file:        LICENSE
author:              Vaibhav Sagar
maintainer:          vaibhavsagar@gmail.com
copyright:           2016 Vaibhav Sagar
category:            Web
build-type:          Simple
-- extra-source-files:
cabal-version:       >=1.10

library
  hs-source-dirs:      src
  exposed-modules:     Duffer
                       Duffer.Loose
                       Duffer.Loose.Objects
                       Duffer.Loose.Parser
                       Duffer.Pack
                       Duffer.Pack.File
                       Duffer.Pack.Parser
                       Duffer.Pack.Entries
<<<<<<< HEAD
                       Duffer.Pack.Streaming
=======
                       Duffer.Porcelain
>>>>>>> d72ae27a
  build-depends:       base >= 4.7 && < 5
                     , byteable
                     , bytestring
                     , containers
                     , cryptonite
                     , digest
                     , filepath
                     , memory
                     , mmap
                     , utf8-string
                     , zlib
                     , base16-bytestring
                     , attoparsec
                     , directory
                     , transformers
                     , pipes
                     , pipes-attoparsec
                     , pipes-bytestring
                     , pipes-parse
                     , pipes-zlib
  default-extensions:  OverloadedStrings
  ghc-options:       -fwarn-unused-imports
                     -fwarn-tabs
                     -fwarn-missing-signatures
                     -fwarn-incomplete-patterns
  default-language:    Haskell2010

test-suite duffer-test
  type:                exitcode-stdio-1.0
  hs-source-dirs:      test
  main-is:             Spec.hs
  build-depends:       base
                     , byteable
                     , containers
                     , digest
                     , duffer
                     , attoparsec
                     , directory
                     , filepath
                     , hspec
                     , QuickCheck
                     , process
                     , bytestring
                     , transformers
                     , utf8-string
  ghc-options:         -threaded -rtsopts -with-rtsopts=-N
  default-language:    Haskell2010

source-repository head
  type:     git
  location: https://github.com/vaibhavsagar/duffer<|MERGE_RESOLUTION|>--- conflicted
+++ resolved
@@ -23,11 +23,8 @@
                        Duffer.Pack.File
                        Duffer.Pack.Parser
                        Duffer.Pack.Entries
-<<<<<<< HEAD
                        Duffer.Pack.Streaming
-=======
                        Duffer.Porcelain
->>>>>>> d72ae27a
   build-depends:       base >= 4.7 && < 5
                      , byteable
                      , bytestring
